--- conflicted
+++ resolved
@@ -39,10 +39,7 @@
 #include <sstream>
 #include <string>
 #include <thread>
-<<<<<<< HEAD
-=======
 #include <vector>
->>>>>>> 7ba38c47
 
 #include "vesc_driver/vesc_packet_factory.hpp"
 #include "serial_driver/serial_driver.hpp"
@@ -61,23 +58,6 @@
   void on_configure();
   void connect(const std::string & port);
 
-<<<<<<< HEAD
-  void rxThread();
-
-  std::thread rxThreadHelper()
-  {
-    return std::thread(&Impl::rxThread, this);
-  }
-
-  std::thread rx_thread_;
-  bool rx_thread_run_;
-  PacketHandlerFunction packet_handler_;
-  ErrorHandlerFunction error_handler_;
-  serial::Serial serial_;
-};
-
-void VescInterface::Impl::rxThread()
-=======
   bool packet_thread_run_;
   std::unique_ptr<std::thread> packet_thread_;
   PacketHandlerFunction packet_handler_;
@@ -99,7 +79,6 @@
 };
 
 void VescInterface::Impl::packet_creation_thread()
->>>>>>> 7ba38c47
 {
   static auto temp_buffer = Buffer(2048, 0);
   while (packet_thread_run_) {
@@ -228,15 +207,10 @@
   }
 
   // start up a monitoring thread
-<<<<<<< HEAD
-  impl_->rx_thread_run_ = true;
-  impl_->rx_thread_ = impl_->rxThreadHelper();
-=======
   impl_->packet_thread_run_ = true;
   impl_->packet_thread_ = std::unique_ptr<std::thread>(
     new std::thread(
       &VescInterface::Impl::packet_creation_thread, impl_.get()));
->>>>>>> 7ba38c47
 }
 
 void VescInterface::disconnect()
@@ -245,16 +219,10 @@
 
   if (isConnected()) {
     // bring down read thread
-<<<<<<< HEAD
-    impl_->rx_thread_run_ = false;
-    impl_->rx_thread_.join();
-    impl_->serial_.close();
-=======
     impl_->packet_thread_run_ = false;
     requestFWVersion();
     impl_->packet_thread_->join();
     impl_->serial_driver_->port()->close();
->>>>>>> 7ba38c47
   }
 }
 
