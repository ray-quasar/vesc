--- conflicted
+++ resolved
@@ -55,26 +55,6 @@
   declare_parameter("steering_angle_to_servo_offset", 0.0);
   
   // get conversion parameters
-<<<<<<< HEAD
-  if (!getRequiredParam(nh, "speed_to_erpm_gain", &speed_to_erpm_gain_))
-    return;
-  if (!getRequiredParam(nh, "speed_to_erpm_offset", &speed_to_erpm_offset_))
-    return;
-  if (!getRequiredParam(nh, "accel_to_current_gain", &accel_to_current_gain_))
-    return;
-  if (!getRequiredParam(nh, "accel_to_brake_gain", &accel_to_brake_gain_))
-    return;
-  if (!getRequiredParam(nh, "steering_angle_to_servo_gain", &steering_to_servo_gain_))
-    return;
-  if (!getRequiredParam(nh, "steering_angle_to_servo_offset", &steering_to_servo_offset_))
-    return;
-
-  // create publishers to vesc electric-RPM (speed) and servo commands
-  erpm_pub_ = nh.advertise<std_msgs::Float64>("commands/motor/speed", 10);
-  current_pub_ = nh.advertise<std_msgs::Float64>("commands/motor/current", 10);
-  brake_pub_ = nh.advertise<std_msgs::Float64>("commands/motor/brake", 10);
-  servo_pub_ = nh.advertise<std_msgs::Float64>("commands/servo/position", 10);
-=======
   speed_to_erpm_gain_ = get_parameter("speed_to_erpm_gain").get_value<double>();
   speed_to_erpm_offset_ = get_parameter("speed_to_erpm_offset").get_value<double>();
   steering_to_servo_gain_ = get_parameter("steering_angle_to_servo_gain").get_value<double>();
@@ -89,7 +69,6 @@
   brake_pub_ = create_publisher<Float64>("commands/motor/brake", 10);
   current_vel_ = 0.0;
   vel_diff_thresh_ = 0.1;
->>>>>>> 7ba38c47
 
   // subscribe to ackermann topic
   ackermann_sub_ = create_subscription<AckermannDriveStamped>(
@@ -126,42 +105,6 @@
   }
 
   // calc steering angle (servo)
-<<<<<<< HEAD
-  std_msgs::Float64::Ptr servo_msg(new std_msgs::Float64);
-  servo_msg->data = steering_to_servo_gain_ * cmd->drive.steering_angle + steering_to_servo_offset_;
-
-  // publish
-  if (ros::ok())
-  {
-    // The below code attempts to stick to the previous mode until a new message forces a mode switch.
-    if (erpm_msg->data != 0 || previous_mode_speed_)
-    {
-      erpm_pub_.publish(erpm_msg);
-    }
-    else
-    {
-      if (is_positive_accel)
-      {
-        current_pub_.publish(current_msg);
-      }
-      else
-      {
-        brake_pub_.publish(brake_msg);
-      }
-    }
-    servo_pub_.publish(servo_msg);
-  }
-
-  // The lines below are to determine which mode we are in so we can hold until new messages force a switch.
-  if (erpm_msg->data != 0)
-  {
-    previous_mode_speed_ = true;
-  }
-  else if (current_msg->data != 0 || brake_msg->data != 0)
-  {
-    previous_mode_speed_ = false;
-  }
-=======
   Float64 servo_msg;
   servo_msg.data = steering_to_servo_gain_ * cmd->drive.steering_angle + steering_to_servo_offset_;
 
@@ -202,7 +145,6 @@
     }
   }
 
->>>>>>> 7ba38c47
 }
 
 void AckermannToVesc::odomCallback(const nav_msgs::msg::Odometry::SharedPtr odom_msg)
